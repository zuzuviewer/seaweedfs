--- conflicted
+++ resolved
@@ -72,10 +72,7 @@
 		file.Collection = collection
 		file.DataCenter = dataCenter
 		file.Ttl = ttl
-<<<<<<< HEAD
 		file.DiskType = diskType
-=======
->>>>>>> a6e8d606
 		results[index].Size, err = file.Upload(maxMB, master, usePublicUrl, ret.Auth, grpcDialOption)
 		if err != nil {
 			results[index].Error = err.Error()
